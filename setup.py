#!/usr/bin/env python

# Project skeleton maintained at https://github.com/jaraco/skeleton

import io

import setuptools

with io.open('README.rst', encoding='utf-8') as readme:
	long_description = readme.read()

<<<<<<< HEAD
needs_wheel = {'release', 'bdist_wheel', 'dists'}.intersection(sys.argv)
wheel = ['wheel'] if needs_wheel else []

name = 'jaraco.apt'
=======
name = 'skeleton'
>>>>>>> b728c589
description = ''

params = dict(
	name=name,
	use_scm_version=True,
	author="Jason R. Coombs",
	author_email="jaraco@jaraco.com",
	description=description or name,
	long_description=long_description,
	url="https://github.com/jaraco/" + name,
	packages=setuptools.find_packages(),
	include_package_data=True,
	namespace_packages=name.split('.')[:-1],
	python_requires='>=2.7',
	install_requires=[
		'six',
	],
	extras_require={
	},
	setup_requires=[
		'setuptools_scm>=1.15.0',
	],
	classifiers=[
		"Development Status :: 5 - Production/Stable",
		"Intended Audience :: Developers",
		"License :: OSI Approved :: MIT License",
		"Programming Language :: Python :: 2.7",
		"Programming Language :: Python :: 3",
	],
	entry_points={
	},
)
if __name__ == '__main__':
	setuptools.setup(**params)<|MERGE_RESOLUTION|>--- conflicted
+++ resolved
@@ -9,14 +9,7 @@
 with io.open('README.rst', encoding='utf-8') as readme:
 	long_description = readme.read()
 
-<<<<<<< HEAD
-needs_wheel = {'release', 'bdist_wheel', 'dists'}.intersection(sys.argv)
-wheel = ['wheel'] if needs_wheel else []
-
 name = 'jaraco.apt'
-=======
-name = 'skeleton'
->>>>>>> b728c589
 description = ''
 
 params = dict(
