--- conflicted
+++ resolved
@@ -18,12 +18,8 @@
 include_package_data = true
 python_requires = >=3.6
 install_requires =
-<<<<<<< HEAD
 	six
-setup_requires = setuptools_scm >= 1.15.0
-=======
 setup_requires = setuptools_scm[toml] >= 3.4.1
->>>>>>> a11446dc
 
 [options.extras_require]
 testing =
